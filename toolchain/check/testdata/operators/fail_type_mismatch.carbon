// Part of the Carbon Language project, under the Apache License v2.0 with LLVM
// Exceptions. See /LICENSE for license information.
// SPDX-License-Identifier: Apache-2.0 WITH LLVM-exception
//
// AUTOUPDATE

<<<<<<< HEAD
fn Main() -> i32 {
  // CHECK:STDERR: fail_type_mismatch.carbon:[[@LINE+3]]:10: ERROR: Cannot implicitly convert from `i32` to `f64`.
  // CHECK:STDERR:   return 12 + 3.4;
  // CHECK:STDERR:          ^~~~~~~~
  return 12 + 3.4;
=======
fn Main() {
  // CHECK:STDERR: fail_type_mismatch.carbon:[[@LINE+3]]:17: ERROR: Cannot implicitly convert from `i32` to `bool`.
  // CHECK:STDERR:   var x: bool = not 12;
  // CHECK:STDERR:                 ^~~
  var x: bool = not 12;
>>>>>>> 39750b99
}

// CHECK:STDOUT: --- fail_type_mismatch.carbon
// CHECK:STDOUT:
// CHECK:STDOUT: file {
// CHECK:STDOUT:   package: <namespace> = namespace {.Main = %Main}
// CHECK:STDOUT:   %Main: <function> = fn_decl @Main
// CHECK:STDOUT: }
// CHECK:STDOUT:
// CHECK:STDOUT: fn @Main() {
// CHECK:STDOUT: !entry:
// CHECK:STDOUT:   %x.var: ref bool = var x
// CHECK:STDOUT:   %x: ref bool = bind_name x, %x.var
// CHECK:STDOUT:   %.loc11_21: i32 = int_literal 12
// CHECK:STDOUT:   %.loc11_17: <error> = not <error>
// CHECK:STDOUT:   assign %x.var, <error>
// CHECK:STDOUT:   return
// CHECK:STDOUT: }
// CHECK:STDOUT:<|MERGE_RESOLUTION|>--- conflicted
+++ resolved
@@ -4,19 +4,11 @@
 //
 // AUTOUPDATE
 
-<<<<<<< HEAD
-fn Main() -> i32 {
-  // CHECK:STDERR: fail_type_mismatch.carbon:[[@LINE+3]]:10: ERROR: Cannot implicitly convert from `i32` to `f64`.
-  // CHECK:STDERR:   return 12 + 3.4;
-  // CHECK:STDERR:          ^~~~~~~~
-  return 12 + 3.4;
-=======
 fn Main() {
   // CHECK:STDERR: fail_type_mismatch.carbon:[[@LINE+3]]:17: ERROR: Cannot implicitly convert from `i32` to `bool`.
   // CHECK:STDERR:   var x: bool = not 12;
-  // CHECK:STDERR:                 ^~~
+  // CHECK:STDERR:                 ^~~~~~
   var x: bool = not 12;
->>>>>>> 39750b99
 }
 
 // CHECK:STDOUT: --- fail_type_mismatch.carbon
