--- conflicted
+++ resolved
@@ -8,48 +8,26 @@
 base class B2 {}
 
 class C {
-<<<<<<< HEAD
-  base: B1;
+  extend base: B1;
   // CHECK:STDERR: fail_base_repeated.carbon:[[@LINE+6]]:3: ERROR: Multiple `base` declarations in class. Multiple inheritance is not permitted.
-  // CHECK:STDERR:   base: B2;
-  // CHECK:STDERR:   ^~~~~~~~~
+  // CHECK:STDERR:   extend base: B2;
+  // CHECK:STDERR:   ^~~~~~~~~~~~~~~~
   // CHECK:STDERR: fail_base_repeated.carbon:[[@LINE-4]]:3: Previous `base` declaration is here.
-  // CHECK:STDERR:   base: B1;
-  // CHECK:STDERR:   ^~~~~~~~~
-  base: B2;
-=======
-  extend base: B1;
-  // CHECK:STDERR: fail_base_repeated.carbon:[[@LINE+6]]:18: ERROR: Multiple `base` declarations in class. Multiple inheritance is not permitted.
-  // CHECK:STDERR:   extend base: B2;
-  // CHECK:STDERR:                  ^
-  // CHECK:STDERR: fail_base_repeated.carbon:[[@LINE-4]]:18: Previous `base` declaration is here.
   // CHECK:STDERR:   extend base: B1;
-  // CHECK:STDERR:                  ^
+  // CHECK:STDERR:   ^~~~~~~~~~~~~~~~
   extend base: B2;
->>>>>>> 39750b99
 }
 
 class D {
   // TODO: Consider adding a custom diagnostic for this case.
-<<<<<<< HEAD
-  base: B1;
+  extend base: B1;
   // CHECK:STDERR: fail_base_repeated.carbon:[[@LINE+6]]:3: ERROR: Multiple `base` declarations in class. Multiple inheritance is not permitted.
-  // CHECK:STDERR:   base: B1;
-  // CHECK:STDERR:   ^~~~~~~~~
+  // CHECK:STDERR:   extend base: B1;
+  // CHECK:STDERR:   ^~~~~~~~~~~~~~~~
   // CHECK:STDERR: fail_base_repeated.carbon:[[@LINE-4]]:3: Previous `base` declaration is here.
-  // CHECK:STDERR:   base: B1;
-  // CHECK:STDERR:   ^~~~~~~~~
-  base: B1;
-=======
+  // CHECK:STDERR:   extend base: B1;
+  // CHECK:STDERR:   ^~~~~~~~~~~~~~~~
   extend base: B1;
-  // CHECK:STDERR: fail_base_repeated.carbon:[[@LINE+6]]:18: ERROR: Multiple `base` declarations in class. Multiple inheritance is not permitted.
-  // CHECK:STDERR:   extend base: B1;
-  // CHECK:STDERR:                  ^
-  // CHECK:STDERR: fail_base_repeated.carbon:[[@LINE-4]]:18: Previous `base` declaration is here.
-  // CHECK:STDERR:   extend base: B1;
-  // CHECK:STDERR:                  ^
-  extend base: B1;
->>>>>>> 39750b99
 }
 
 // CHECK:STDOUT: --- fail_base_repeated.carbon
