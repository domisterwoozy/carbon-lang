--- conflicted
+++ resolved
@@ -4,11 +4,7 @@
 //
 // AUTOUPDATE
 
-<<<<<<< HEAD
-// CHECK:STDERR: fail_assign_to_empty.carbon:[[@LINE+3]]:1: ERROR: Cannot implicitly convert from `i32` to `() as type`.
-=======
-// CHECK:STDERR: fail_assign_to_empty.carbon:[[@LINE+3]]:17: ERROR: Cannot implicitly convert from `i32` to `()`.
->>>>>>> 22dff46e
+// CHECK:STDERR: fail_assign_to_empty.carbon:[[@LINE+3]]:1: ERROR: Cannot implicitly convert from `i32` to `()`.
 // CHECK:STDERR: var x: () = (66);
 // CHECK:STDERR: ^~~~~~~~~~~~~~~~~
 var x: () = (66);
