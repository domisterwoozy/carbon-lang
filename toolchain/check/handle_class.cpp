--- conflicted
+++ resolved
@@ -110,19 +110,11 @@
   // HandleSelfTypeNameExpression.
   context.AddNameToLookup(
       parse_node,
-<<<<<<< HEAD
-      context.strings().Add(
-          Lex::TokenKind::SelfTypeIdentifier.fixed_spelling()),
-      context.sem_ir().GetTypeAllowBuiltinTypes(class_info.self_type_id));
-
-  context.node_block_stack().Push();
-=======
       context.identifiers().Add(
           Lex::TokenKind::SelfTypeIdentifier.fixed_spelling()),
       context.sem_ir().GetTypeAllowBuiltinTypes(class_info.self_type_id));
 
   context.inst_block_stack().Push();
->>>>>>> a0bacbb2
   context.node_stack().Push(parse_node, class_id);
   context.args_type_info_stack().Push();
 
