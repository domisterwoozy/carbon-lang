// Part of the Carbon Language project, under the Apache License v2.0 with LLVM
// Exceptions. See /LICENSE for license information.
// SPDX-License-Identifier: Apache-2.0 WITH LLVM-exception

#include "toolchain/check/convert.h"

#include <string>
#include <utility>

#include "common/check.h"
#include "llvm/ADT/STLExtras.h"
#include "toolchain/check/context.h"
#include "toolchain/diagnostics/diagnostic_kind.h"
#include "toolchain/parse/node_kind.h"
#include "toolchain/sem_ir/file.h"
#include "toolchain/sem_ir/inst.h"
#include "toolchain/sem_ir/inst_kind.h"

namespace Carbon::Check {

// Given an initializing expression, find its return slot. Returns `Invalid` if
// there is no return slot, because the initialization is not performed in
// place.
static auto FindReturnSlotForInitializer(SemIR::File& sem_ir,
                                         SemIR::InstId init_id)
    -> SemIR::InstId {
  SemIR::Inst init = sem_ir.insts().Get(init_id);
  switch (init.kind()) {
    default:
      CARBON_FATAL() << "Initialization from unexpected inst " << init;

    case SemIR::ClassInit::Kind:
    case SemIR::StructInit::Kind:
    case SemIR::TupleInit::Kind:
      // TODO: Track a return slot for these initializers.
      CARBON_FATAL() << init
                     << " should be created with its return slot already "
                        "filled in properly";

    case SemIR::InitializeFrom::Kind: {
      return init.As<SemIR::InitializeFrom>().dest_id;
    }

    case SemIR::Call::Kind: {
      auto call = init.As<SemIR::Call>();
      if (!SemIR::GetInitializingRepresentation(sem_ir, call.type_id)
               .has_return_slot()) {
        return SemIR::InstId::Invalid;
      }
      return sem_ir.inst_blocks().Get(call.args_id).back();
    }

    case SemIR::ArrayInit::Kind: {
      return sem_ir.inst_blocks()
          .Get(init.As<SemIR::ArrayInit>().inits_and_return_slot_id)
          .back();
    }
  }
}

// Marks the initializer `init_id` as initializing `target_id`.
static auto MarkInitializerFor(SemIR::File& sem_ir, SemIR::InstId init_id,
                               SemIR::InstId target_id,
                               PendingBlock& target_block) -> void {
  auto return_slot_id = FindReturnSlotForInitializer(sem_ir, init_id);
  if (return_slot_id.is_valid()) {
    // Replace the temporary in the return slot with a reference to our target.
    CARBON_CHECK(sem_ir.insts().Get(return_slot_id).kind() ==
                 SemIR::TemporaryStorage::Kind)
        << "Return slot for initializer does not contain a temporary; "
        << "initialized multiple times? Have "
        << sem_ir.insts().Get(return_slot_id);
    target_block.MergeReplacing(return_slot_id, target_id);
  }
}

// Commits to using a temporary to store the result of the initializing
// expression described by `init_id`, and returns the location of the
// temporary. If `discarded` is `true`, the result is discarded, and no
// temporary will be created if possible; if no temporary is created, the
// return value will be `SemIR::InstId::Invalid`.
static auto FinalizeTemporary(Context& context, SemIR::InstId init_id,
                              bool discarded) -> SemIR::InstId {
  auto& sem_ir = context.sem_ir();
  auto return_slot_id = FindReturnSlotForInitializer(sem_ir, init_id);
  if (return_slot_id.is_valid()) {
    // The return slot should already have a materialized temporary in it.
    CARBON_CHECK(sem_ir.insts().Get(return_slot_id).kind() ==
                 SemIR::TemporaryStorage::Kind)
        << "Return slot for initializer does not contain a temporary; "
        << "initialized multiple times? Have "
        << sem_ir.insts().Get(return_slot_id);
    auto init = sem_ir.insts().Get(init_id);
    return context.AddInst(SemIR::Temporary{init.parse_node(), init.type_id(),
                                            return_slot_id, init_id});
  }

  if (discarded) {
    // Don't invent a temporary that we're going to discard.
    return SemIR::InstId::Invalid;
  }

  // The initializer has no return slot, but we want to produce a temporary
  // object. Materialize one now.
  // TODO: Consider using an invalid ID to mean that we immediately
  // materialize and initialize a temporary, rather than two separate
  // instructions.
  auto init = sem_ir.insts().Get(init_id);
  auto temporary_id = context.AddInst(
      SemIR::TemporaryStorage{init.parse_node(), init.type_id()});
  return context.AddInst(SemIR::Temporary{init.parse_node(), init.type_id(),
                                          temporary_id, init_id});
}

// Materialize a temporary to hold the result of the given expression if it is
// an initializing expression.
static auto MaterializeIfInitializing(Context& context, SemIR::InstId expr_id)
    -> SemIR::InstId {
  if (GetExpressionCategory(context.sem_ir(), expr_id) ==
      SemIR::ExpressionCategory::Initializing) {
    return FinalizeTemporary(context, expr_id, /*discarded=*/false);
  }
  return expr_id;
}

// Creates and adds an instruction to perform element access into an aggregate.
template <typename AccessInstT, typename InstBlockT>
static auto MakeElemAccessInst(Context& context, Parse::Node parse_node,
                               SemIR::InstId aggregate_id,
                               SemIR::TypeId elem_type_id, InstBlockT& block,
                               std::size_t i) {
  if constexpr (std::is_same_v<AccessInstT, SemIR::ArrayIndex>) {
    // TODO: Add a new instruction kind for indexing an array at a constant
    // index so that we don't need an integer literal instruction here, and
    // remove this special case.
    auto index_id = block.AddInst(SemIR::IntegerLiteral{
        parse_node, context.GetBuiltinType(SemIR::BuiltinKind::IntegerType),
        context.sem_ir().integers().Add(llvm::APInt(32, i))});
    return block.AddInst(
        AccessInstT{parse_node, elem_type_id, aggregate_id, index_id});
  } else {
    return block.AddInst(AccessInstT{parse_node, elem_type_id, aggregate_id,
                                     SemIR::MemberIndex(i)});
  }
}

// Converts an element of one aggregate so that it can be used as an element of
// another aggregate.
//
// For the source: `src_id` is the source aggregate, `src_elem_type` is the
// element type, `i` is the index, and `SourceAccessInstT` is the kind of
// instruction used to access the source element.
//
// For the target: `kind` is the kind of conversion or initialization,
// `target_elem_type` is the element type. For initialization, `target_id` is
// the destination, `target_block` is a pending block for target location
// calculations that will be spliced as the return slot of the initializer if
// necessary, `i` is the index, and `TargetAccessInstT` is the kind of
// instruction used to access the destination element.
template <typename SourceAccessInstT, typename TargetAccessInstT>
static auto ConvertAggregateElement(
    Context& context, Parse::Node parse_node, SemIR::InstId src_id,
    SemIR::TypeId src_elem_type,
    llvm::ArrayRef<SemIR::InstId> src_literal_elems,
    ConversionTarget::Kind kind, SemIR::InstId target_id,
    SemIR::TypeId target_elem_type, PendingBlock* target_block, std::size_t i) {
  // Compute the location of the source element. This goes into the current code
  // block, not into the target block.
  // TODO: Ideally we would discard this instruction if it's unused.
  auto src_elem_id =
      !src_literal_elems.empty()
          ? src_literal_elems[i]
          : MakeElemAccessInst<SourceAccessInstT>(context, parse_node, src_id,
                                                  src_elem_type, context, i);

  // If we're performing a conversion rather than an initialization, we won't
  // have or need a target.
  ConversionTarget target = {.kind = kind, .type_id = target_elem_type};
  if (!target.is_initializer()) {
    return Convert(context, parse_node, src_elem_id, target);
  }

  // Compute the location of the target element and initialize it.
  PendingBlock::DiscardUnusedInstsScope scope(target_block);
  target.init_block = target_block;
  target.init_id = MakeElemAccessInst<TargetAccessInstT>(
      context, parse_node, target_id, target_elem_type, *target_block, i);
  return Convert(context, parse_node, src_elem_id, target);
}

namespace {
// A handle to a new block that may be modified, with copy-on-write semantics.
//
// The constructor is given the ID of an existing block that provides the
// initial contents of the new block. The new block is lazily allocated; if no
// modifications have been made, the `id()` function will return the original
// block ID.
//
// This is intended to avoid an unnecessary block allocation in the case where
// the new block ends up being exactly the same as the original block.
class CopyOnWriteBlock {
 public:
  // Constructs the block. If `source_id` is valid, it is used as the initial
  // value of the block. Otherwise, uninitialized storage for `size` elements
  // is allocated.
  CopyOnWriteBlock(SemIR::File& file, SemIR::InstBlockId source_id, size_t size)
      : file_(file), source_id_(source_id) {
    if (!source_id_.is_valid()) {
      id_ = file_.inst_blocks().AddUninitialized(size);
    }
  }

  auto id() -> SemIR::InstBlockId const { return id_; }

  auto Set(int i, SemIR::InstId value) -> void {
    if (source_id_.is_valid() && file_.inst_blocks().Get(id_)[i] == value) {
      return;
    }
    if (id_ == source_id_) {
      id_ = file_.inst_blocks().Add(file_.inst_blocks().Get(source_id_));
    }
    file_.inst_blocks().Get(id_)[i] = value;
  }

 private:
  SemIR::File& file_;
  SemIR::InstBlockId source_id_;
  SemIR::InstBlockId id_ = source_id_;
};
}  // namespace

// Performs a conversion from a tuple to an array type. This function only
// converts the type, and does not perform a final conversion to the requested
// expression category.
static auto ConvertTupleToArray(Context& context, SemIR::TupleType tuple_type,
                                SemIR::ArrayType array_type,
                                SemIR::InstId value_id, ConversionTarget target)
    -> SemIR::InstId {
  auto& sem_ir = context.sem_ir();
  auto tuple_elem_types = sem_ir.type_blocks().Get(tuple_type.elements_id);

  auto value = sem_ir.insts().Get(value_id);

  // If we're initializing from a tuple literal, we will use its elements
  // directly. Otherwise, materialize a temporary if needed and index into the
  // result.
  llvm::ArrayRef<SemIR::InstId> literal_elems;
  if (auto tuple_literal = value.TryAs<SemIR::TupleLiteral>()) {
    literal_elems = sem_ir.inst_blocks().Get(tuple_literal->elements_id);
  } else {
    value_id = MaterializeIfInitializing(context, value_id);
  }

  // Check that the tuple is the right size.
  uint64_t array_bound = sem_ir.GetArrayBoundValue(array_type.bound_id);
  if (tuple_elem_types.size() != array_bound) {
    CARBON_DIAGNOSTIC(
        ArrayInitFromLiteralArgCountMismatch, Error,
        "Cannot initialize array of {0} element(s) from {1} initializer(s).",
        uint64_t, size_t);
    CARBON_DIAGNOSTIC(ArrayInitFromExpressionArgCountMismatch, Error,
                      "Cannot initialize array of {0} element(s) from tuple "
                      "with {1} element(s).",
                      uint64_t, size_t);
    context.emitter().Emit(value.parse_node(),
                           literal_elems.empty()
                               ? ArrayInitFromExpressionArgCountMismatch
                               : ArrayInitFromLiteralArgCountMismatch,
                           array_bound, tuple_elem_types.size());
    return SemIR::InstId::BuiltinError;
  }

  PendingBlock target_block_storage(context);
  PendingBlock* target_block =
      target.init_block ? target.init_block : &target_block_storage;

  // Arrays are always initialized in-place. Allocate a temporary as the
  // destination for the array initialization if we weren't given one.
  SemIR::InstId return_slot_id = target.init_id;
  if (!target.init_id.is_valid()) {
    return_slot_id = target_block->AddInst(
        SemIR::TemporaryStorage{value.parse_node(), target.type_id});
  }

  // Initialize each element of the array from the corresponding element of the
  // tuple.
  // TODO: Annotate diagnostics coming from here with the array element index,
  // if initializing from a tuple literal.
  llvm::SmallVector<SemIR::InstId> inits;
  inits.reserve(array_bound + 1);
  for (auto [i, src_type_id] : llvm::enumerate(tuple_elem_types)) {
    // TODO: This call recurses back into conversion. Switch to an iterative
    // approach.
    auto init_id =
        ConvertAggregateElement<SemIR::TupleAccess, SemIR::ArrayIndex>(
            context, value.parse_node(), value_id, src_type_id, literal_elems,
            ConversionTarget::FullInitializer, return_slot_id,
            array_type.element_type_id, target_block, i);
    if (init_id == SemIR::InstId::BuiltinError) {
      return SemIR::InstId::BuiltinError;
    }
    inits.push_back(init_id);
  }

  // The last element of the refs block contains the return slot for the array
  // initialization. Flush the temporary here if we didn't insert it earlier.
  target_block->InsertHere();
  inits.push_back(return_slot_id);

  return context.AddInst(SemIR::ArrayInit{value.parse_node(), target.type_id,
                                          value_id,
                                          sem_ir.inst_blocks().Add(inits)});
}

// Performs a conversion from a tuple to a tuple type. This function only
// converts the type, and does not perform a final conversion to the requested
// expression category.
static auto ConvertTupleToTuple(Context& context, SemIR::TupleType src_type,
                                SemIR::TupleType dest_type,
                                SemIR::InstId value_id, ConversionTarget target)
    -> SemIR::InstId {
  auto& sem_ir = context.sem_ir();
  auto src_elem_types = sem_ir.type_blocks().Get(src_type.elements_id);
  auto dest_elem_types = sem_ir.type_blocks().Get(dest_type.elements_id);

  auto value = sem_ir.insts().Get(value_id);

  // If we're initializing from a tuple literal, we will use its elements
  // directly. Otherwise, materialize a temporary if needed and index into the
  // result.
  llvm::ArrayRef<SemIR::InstId> literal_elems;
  auto literal_elems_id = SemIR::InstBlockId::Invalid;
  if (auto tuple_literal = value.TryAs<SemIR::TupleLiteral>()) {
    literal_elems_id = tuple_literal->elements_id;
    literal_elems = sem_ir.inst_blocks().Get(literal_elems_id);
  } else {
    value_id = MaterializeIfInitializing(context, value_id);
  }

  // Check that the tuples are the same size.
  if (src_elem_types.size() != dest_elem_types.size()) {
    CARBON_DIAGNOSTIC(TupleInitElementCountMismatch, Error,
                      "Cannot initialize tuple of {0} element(s) from tuple "
                      "with {1} element(s).",
                      size_t, size_t);
    context.emitter().Emit(value.parse_node(), TupleInitElementCountMismatch,
                           dest_elem_types.size(), src_elem_types.size());
    return SemIR::InstId::BuiltinError;
  }

  // If we're forming an initializer, then we want an initializer for each
  // element. Otherwise, we want a value representation for each element.
  // Perform a final destination store if we're performing an in-place
  // initialization.
  bool is_init = target.is_initializer();
  ConversionTarget::Kind inner_kind =
      !is_init ? ConversionTarget::Value
      : SemIR::GetInitializingRepresentation(sem_ir, target.type_id).kind ==
              SemIR::InitializingRepresentation::InPlace
          ? ConversionTarget::FullInitializer
          : ConversionTarget::Initializer;

  // Initialize each element of the destination from the corresponding element
  // of the source.
  // TODO: Annotate diagnostics coming from here with the element index.
  CopyOnWriteBlock new_block(sem_ir, literal_elems_id, src_elem_types.size());
  for (auto [i, src_type_id, dest_type_id] :
       llvm::enumerate(src_elem_types, dest_elem_types)) {
    // TODO: This call recurses back into conversion. Switch to an iterative
    // approach.
    auto init_id =
        ConvertAggregateElement<SemIR::TupleAccess, SemIR::TupleAccess>(
            context, value.parse_node(), value_id, src_type_id, literal_elems,
            inner_kind, target.init_id, dest_type_id, target.init_block, i);
    if (init_id == SemIR::InstId::BuiltinError) {
      return SemIR::InstId::BuiltinError;
    }
    new_block.Set(i, init_id);
  }

  return is_init ? context.AddInst(SemIR::TupleInit{value.parse_node(),
                                                    target.type_id, value_id,
                                                    new_block.id()})
                 : context.AddInst(SemIR::TupleValue{value.parse_node(),
                                                     target.type_id, value_id,
                                                     new_block.id()});
}

// Common implementation for ConvertStructToStruct and ConvertStructToClass.
template <typename TargetAccessInstT>
static auto ConvertStructToStructOrClass(Context& context,
                                         SemIR::StructType src_type,
                                         SemIR::StructType dest_type,
                                         SemIR::InstId value_id,
                                         ConversionTarget target, bool is_class)
    -> SemIR::InstId {
  auto& sem_ir = context.sem_ir();
  auto src_elem_fields = sem_ir.inst_blocks().Get(src_type.fields_id);
  auto dest_elem_fields = sem_ir.inst_blocks().Get(dest_type.fields_id);

  auto value = sem_ir.insts().Get(value_id);

  // If we're initializing from a struct literal, we will use its elements
  // directly. Otherwise, materialize a temporary if needed and index into the
  // result.
  llvm::ArrayRef<SemIR::InstId> literal_elems;
  auto literal_elems_id = SemIR::InstBlockId::Invalid;
  if (auto struct_literal = value.TryAs<SemIR::StructLiteral>()) {
    literal_elems_id = struct_literal->elements_id;
    literal_elems = sem_ir.inst_blocks().Get(literal_elems_id);
  } else {
    value_id = MaterializeIfInitializing(context, value_id);
  }

  // Check that the structs are the same size.
  // TODO: If not, include the name of the first source field that doesn't
  // exist in the destination or vice versa in the diagnostic.
  if (src_elem_fields.size() != dest_elem_fields.size()) {
    CARBON_DIAGNOSTIC(StructInitElementCountMismatch, Error,
                      "Cannot initialize {0} with {1} field(s) from struct "
                      "with {2} field(s).",
                      llvm::StringLiteral, size_t, size_t);
    context.emitter().Emit(
        value.parse_node(), StructInitElementCountMismatch,
        is_class ? llvm::StringLiteral("class") : llvm::StringLiteral("struct"),
        dest_elem_fields.size(), src_elem_fields.size());
    return SemIR::InstId::BuiltinError;
  }

  // Prepare to look up fields in the source by index.
  llvm::SmallDenseMap<IdentifierId, int32_t> src_field_indexes;
  if (src_type.fields_id != dest_type.fields_id) {
    for (auto [i, field_id] : llvm::enumerate(src_elem_fields)) {
      auto [it, added] = src_field_indexes.insert(
          {context.insts().GetAs<SemIR::StructTypeField>(field_id).name_id, i});
      CARBON_CHECK(added) << "Duplicate field in source structure";
    }
  }

  // If we're forming an initializer, then we want an initializer for each
  // element. Otherwise, we want a value representation for each element.
  // Perform a final destination store if we're performing an in-place
  // initialization.
  bool is_init = target.is_initializer();
  ConversionTarget::Kind inner_kind =
      !is_init ? ConversionTarget::Value
      : SemIR::GetInitializingRepresentation(sem_ir, target.type_id).kind ==
              SemIR::InitializingRepresentation::InPlace
          ? ConversionTarget::FullInitializer
          : ConversionTarget::Initializer;

  // Initialize each element of the destination from the corresponding element
  // of the source.
  // TODO: Annotate diagnostics coming from here with the element index.
  CopyOnWriteBlock new_block(sem_ir, literal_elems_id, src_elem_fields.size());
  for (auto [i, dest_field_id] : llvm::enumerate(dest_elem_fields)) {
    auto dest_field =
        sem_ir.insts().GetAs<SemIR::StructTypeField>(dest_field_id);

    // Find the matching source field.
    auto src_field_index = i;
    if (src_type.fields_id != dest_type.fields_id) {
      auto src_field_it = src_field_indexes.find(dest_field.name_id);
      if (src_field_it == src_field_indexes.end()) {
        if (literal_elems_id.is_valid()) {
          CARBON_DIAGNOSTIC(
              StructInitMissingFieldInLiteral, Error,
              "Missing value for field `{0}` in struct initialization.",
              llvm::StringRef);
          context.emitter().Emit(value.parse_node(),
                                 StructInitMissingFieldInLiteral,
                                 sem_ir.identifiers().Get(dest_field.name_id));
        } else {
          CARBON_DIAGNOSTIC(StructInitMissingFieldInConversion, Error,
                            "Cannot convert from struct type `{0}` to `{1}`: "
                            "missing field `{2}` in source type.",
                            std::string, std::string, llvm::StringRef);
          context.emitter().Emit(value.parse_node(),
                                 StructInitMissingFieldInConversion,
                                 sem_ir.StringifyType(value.type_id()),
                                 sem_ir.StringifyType(target.type_id),
                                 sem_ir.identifiers().Get(dest_field.name_id));
        }
        return SemIR::InstId::BuiltinError;
      }
      src_field_index = src_field_it->second;
    }
    auto src_field = sem_ir.insts().GetAs<SemIR::StructTypeField>(
        src_elem_fields[src_field_index]);

    // TODO: This call recurses back into conversion. Switch to an iterative
    // approach.
    auto init_id =
        ConvertAggregateElement<SemIR::StructAccess, TargetAccessInstT>(
            context, value.parse_node(), value_id, src_field.field_type_id,
            literal_elems, inner_kind, target.init_id, dest_field.field_type_id,
            target.init_block, src_field_index);
    if (init_id == SemIR::InstId::BuiltinError) {
      return SemIR::InstId::BuiltinError;
    }
    new_block.Set(i, init_id);
  }

  if (is_class) {
    CARBON_CHECK(is_init)
        << "Converting directly to a class value is not supported";
    return context.AddInst(SemIR::ClassInit{value.parse_node(), target.type_id,
                                            value_id, new_block.id()});
  } else if (is_init) {
    return context.AddInst(SemIR::StructInit{value.parse_node(), target.type_id,
                                             value_id, new_block.id()});
  } else {
    return context.AddInst(SemIR::StructValue{
        value.parse_node(), target.type_id, value_id, new_block.id()});
  }
}

// Performs a conversion from a struct to a struct type. This function only
// converts the type, and does not perform a final conversion to the requested
// expression category.
static auto ConvertStructToStruct(Context& context, SemIR::StructType src_type,
                                  SemIR::StructType dest_type,
                                  SemIR::InstId value_id,
                                  ConversionTarget target) -> SemIR::InstId {
  return ConvertStructToStructOrClass<SemIR::StructAccess>(
      context, src_type, dest_type, value_id, target, /*is_class=*/false);
}

// Performs a conversion from a struct to a class type. This function only
// converts the type, and does not perform a final conversion to the requested
// expression category.
static auto ConvertStructToClass(Context& context, SemIR::StructType src_type,
                                 SemIR::ClassType dest_type,
                                 SemIR::InstId value_id,
                                 ConversionTarget target) -> SemIR::InstId {
  PendingBlock target_block(context);
  auto dest_struct_type = context.insts().GetAs<SemIR::StructType>(
      context.sem_ir().GetTypeAllowBuiltinTypes(
          context.classes().Get(dest_type.class_id).object_representation_id));

  // If we're trying to create a class value, form a temporary for the value to
  // point to.
  bool need_temporary = !target.is_initializer();
  if (need_temporary) {
    target.kind = ConversionTarget::Initializer;
    target.init_block = &target_block;
    target.init_id = target_block.AddInst(SemIR::TemporaryStorage{
        context.insts().Get(value_id).parse_node(), target.type_id});
  }

  auto result_id = ConvertStructToStructOrClass<SemIR::ClassFieldAccess>(
      context, src_type, dest_struct_type, value_id, target, /*is_class=*/true);

  if (need_temporary) {
    target_block.InsertHere();
    result_id = context.AddInst(
        SemIR::Temporary{context.insts().Get(value_id).parse_node(),
                         target.type_id, target.init_id, result_id});
  }
  return result_id;
}

// Returns whether `category` is a valid expression category to produce as a
// result of a conversion with kind `target_kind`, or at most needs a temporary
// to be materialized.
static bool IsValidExpressionCategoryForConversionTarget(
    SemIR::ExpressionCategory category, ConversionTarget::Kind target_kind) {
  switch (target_kind) {
    case ConversionTarget::Value:
      return category == SemIR::ExpressionCategory::Value;
    case ConversionTarget::ValueOrReference:
    case ConversionTarget::Discarded:
      return category == SemIR::ExpressionCategory::Value ||
             category == SemIR::ExpressionCategory::DurableReference ||
             category == SemIR::ExpressionCategory::EphemeralReference ||
             category == SemIR::ExpressionCategory::Initializing;
    case ConversionTarget::ExplicitAs:
      return true;
    case ConversionTarget::Initializer:
    case ConversionTarget::FullInitializer:
      return category == SemIR::ExpressionCategory::Initializing;
  }
}

static auto PerformBuiltinConversion(Context& context, Parse::Node parse_node,
                                     SemIR::InstId value_id,
                                     ConversionTarget target) -> SemIR::InstId {
  auto& sem_ir = context.sem_ir();
  auto value = sem_ir.insts().Get(value_id);
  auto value_type_id = value.type_id();
  auto target_type_inst =
      sem_ir.insts().Get(sem_ir.GetTypeAllowBuiltinTypes(target.type_id));

  // Various forms of implicit conversion are supported as builtin conversions,
  // either in addition to or instead of `impl`s of `ImplicitAs` in the Carbon
  // prelude. There are a few reasons we need to perform some of these
  // conversions as builtins:
  //
  // 1) Conversions from struct and tuple *literals* have special rules that
  //    cannot be implemented by invoking `ImplicitAs`. Specifically, we must
  //    recurse into the elements of the literal before performing
  //    initialization in order to avoid unnecessary conversions between
  //    expression categories that would be performed by `ImplicitAs.Convert`.
  // 2) (Not implemented yet) Conversion of a facet to a facet type depends on
  //    the value of the facet, not only its type, and therefore cannot be
  //    modeled by `ImplicitAs`.
  // 3) Some of these conversions are used while checking the library
  //    definition of `ImplicitAs` itself or implementations of it.
  //
  // We also expect to see better performance by avoiding an `impl` lookup for
  // common conversions.
  //
  // TODO: We should provide a debugging flag to turn off as many of these
  // builtin conversions as we can so that we can test that they do the same
  // thing as the library implementations.
  //
  // The builtin conversions that correspond to `impl`s in the library all
  // correspond to `final impl`s, so we don't need to worry about `ImplicitAs`
  // being specialized in any of these cases.

  // If the value is already of the right kind and expression category, there's
  // nothing to do. Performing a conversion would decompose and rebuild tuples
  // and structs, so it's important that we bail out early in this case.
  if (value_type_id == target.type_id) {
    auto value_cat = SemIR::GetExpressionCategory(sem_ir, value_id);
    if (IsValidExpressionCategoryForConversionTarget(value_cat, target.kind)) {
      return value_id;
    }

    // If the source is an initializing expression, we may be able to pull a
    // value right out of it.
    if (value_cat == SemIR::ExpressionCategory::Initializing &&
        IsValidExpressionCategoryForConversionTarget(
            SemIR::ExpressionCategory::Value, target.kind) &&
        SemIR::GetInitializingRepresentation(sem_ir, value_type_id).kind ==
            SemIR::InitializingRepresentation::ByCopy) {
      auto value_rep = SemIR::GetValueRepresentation(sem_ir, value_type_id);
      if (value_rep.kind == SemIR::ValueRepresentation::Copy &&
          value_rep.type_id == value_type_id) {
        // The initializer produces an object representation by copy, and the
        // value representation is a copy of the object representation, so we
        // already have a value of the right form.
<<<<<<< HEAD
        return context.AddNode(
=======
        return context.AddInst(
>>>>>>> a0bacbb2
            SemIR::ValueOfInitializer{parse_node, value_type_id, value_id});
      }
    }
  }

  // A tuple (T1, T2, ..., Tn) converts to (U1, U2, ..., Un) if each Ti
  // converts to Ui.
  if (auto target_tuple_type = target_type_inst.TryAs<SemIR::TupleType>()) {
    auto value_type_inst =
        sem_ir.insts().Get(sem_ir.GetTypeAllowBuiltinTypes(value_type_id));
    if (auto src_tuple_type = value_type_inst.TryAs<SemIR::TupleType>()) {
      return ConvertTupleToTuple(context, *src_tuple_type, *target_tuple_type,
                                 value_id, target);
    }
  }

  // A struct {.f_1: T_1, .f_2: T_2, ..., .f_n: T_n} converts to
  // {.f_p(1): U_p(1), .f_p(2): U_p(2), ..., .f_p(n): U_p(n)} if
  // (p(1), ..., p(n)) is a permutation of (1, ..., n) and each Ti converts
  // to Ui.
  if (auto target_struct_type = target_type_inst.TryAs<SemIR::StructType>()) {
    auto value_type_inst =
        sem_ir.insts().Get(sem_ir.GetTypeAllowBuiltinTypes(value_type_id));
    if (auto src_struct_type = value_type_inst.TryAs<SemIR::StructType>()) {
      return ConvertStructToStruct(context, *src_struct_type,
                                   *target_struct_type, value_id, target);
    }
  }

  // A tuple (T1, T2, ..., Tn) converts to [T; n] if each Ti converts to T.
  if (auto target_array_type = target_type_inst.TryAs<SemIR::ArrayType>()) {
    auto value_type_inst =
        sem_ir.insts().Get(sem_ir.GetTypeAllowBuiltinTypes(value_type_id));
    if (auto src_tuple_type = value_type_inst.TryAs<SemIR::TupleType>()) {
      return ConvertTupleToArray(context, *src_tuple_type, *target_array_type,
                                 value_id, target);
    }
  }

  // A struct {.f_1: T_1, .f_2: T_2, ..., .f_n: T_n} converts to a class type
  // if it converts to the struct type that is the class's representation type
  // (a struct with the same fields as the class, plus a base field where
  // relevant).
  if (auto target_class_type = target_type_inst.TryAs<SemIR::ClassType>()) {
    auto value_type_inst =
        sem_ir.insts().Get(sem_ir.GetTypeAllowBuiltinTypes(value_type_id));
    if (auto src_struct_type = value_type_inst.TryAs<SemIR::StructType>()) {
      return ConvertStructToClass(context, *src_struct_type, *target_class_type,
                                  value_id, target);
    }
  }

  if (target.type_id == SemIR::TypeId::TypeType) {
    // A tuple of types converts to type `type`.
    // TODO: This should apply even for non-literal tuples.
    if (auto tuple_literal = value.TryAs<SemIR::TupleLiteral>()) {
      llvm::SmallVector<SemIR::TypeId> type_ids;
      for (auto tuple_inst_id :
           sem_ir.inst_blocks().Get(tuple_literal->elements_id)) {
        // TODO: This call recurses back into conversion. Switch to an
        // iterative approach.
        type_ids.push_back(
            ExpressionAsType(context, parse_node, tuple_inst_id));
      }
      auto tuple_type_id =
          context.CanonicalizeTupleType(parse_node, std::move(type_ids));
      return sem_ir.GetTypeAllowBuiltinTypes(tuple_type_id);
    }

    // `{}` converts to `{} as type`.
    // TODO: This conversion should also be performed for a non-literal value
    // of type `{}`.
    if (auto struct_literal = value.TryAs<SemIR::StructLiteral>();
        struct_literal &&
        struct_literal->elements_id == SemIR::InstBlockId::Empty) {
      value_id = sem_ir.GetTypeAllowBuiltinTypes(value_type_id);
    }
  }

  // No builtin conversion applies.
  return value_id;
}

// Given a value expression, form a corresponding initializer that copies from
// that value, if it is possible to do so.
<<<<<<< HEAD
static auto PerformCopy(Context& context, SemIR::NodeId expr_id)
    -> SemIR::NodeId {
  auto expr = context.nodes().Get(expr_id);
  auto type_id = expr.type_id();
  if (type_id == SemIR::TypeId::Error) {
    return SemIR::NodeId::BuiltinError;
=======
static auto PerformCopy(Context& context, SemIR::InstId expr_id)
    -> SemIR::InstId {
  auto expr = context.insts().Get(expr_id);
  auto type_id = expr.type_id();
  if (type_id == SemIR::TypeId::Error) {
    return SemIR::InstId::BuiltinError;
>>>>>>> a0bacbb2
  }

  // TODO: Directly track on the value representation whether it's a copy of
  // the object representation.
  auto value_rep = SemIR::GetValueRepresentation(context.sem_ir(), type_id);
  if (value_rep.kind == SemIR::ValueRepresentation::Copy &&
      value_rep.aggregate_kind == SemIR::ValueRepresentation::NotAggregate &&
      value_rep.type_id == type_id) {
    // For by-value scalar types, no explicit action is required. Initializing
    // from a value expression is treated as copying the value.
    return expr_id;
  }

  // TODO: We don't yet have rules for whether and when a class type is
  // copyable, or how to perform the copy.
  CARBON_DIAGNOSTIC(CopyOfUncopyableType, Error,
                    "Cannot copy value of type `{0}`.", std::string);
  context.emitter().Emit(expr.parse_node(), CopyOfUncopyableType,
                         context.sem_ir().StringifyType(type_id));
<<<<<<< HEAD
  return SemIR::NodeId::BuiltinError;
}

auto Convert(Context& context, Parse::Node parse_node, SemIR::NodeId expr_id,
             ConversionTarget target) -> SemIR::NodeId {
=======
  return SemIR::InstId::BuiltinError;
}

auto Convert(Context& context, Parse::Node parse_node, SemIR::InstId expr_id,
             ConversionTarget target) -> SemIR::InstId {
>>>>>>> a0bacbb2
  auto& sem_ir = context.sem_ir();
  auto orig_expr_id = expr_id;

  // Start by making sure both sides are valid. If any part is invalid, the
  // result is invalid and we shouldn't error.
  if (sem_ir.insts().Get(expr_id).type_id() == SemIR::TypeId::Error ||
      target.type_id == SemIR::TypeId::Error) {
    return SemIR::InstId::BuiltinError;
  }

  if (SemIR::GetExpressionCategory(sem_ir, expr_id) ==
      SemIR::ExpressionCategory::NotExpression) {
    // TODO: We currently encounter this for use of namespaces and functions.
    // We should provide a better diagnostic for inappropriate use of
    // namespace names, and allow use of functions as values.
    CARBON_DIAGNOSTIC(UseOfNonExpressionAsValue, Error,
                      "Expression cannot be used as a value.");
    context.emitter().Emit(sem_ir.insts().Get(expr_id).parse_node(),
                           UseOfNonExpressionAsValue);
    return SemIR::InstId::BuiltinError;
  }

  // We can only perform initialization for complete types.
  if (!context.TryToCompleteType(target.type_id, [&] {
        CARBON_DIAGNOSTIC(IncompleteTypeInInitialization, Error,
                          "Initialization of incomplete type `{0}`.",
                          std::string);
        CARBON_DIAGNOSTIC(IncompleteTypeInValueConversion, Error,
                          "Forming value of incomplete type `{0}`.",
                          std::string);
        CARBON_DIAGNOSTIC(IncompleteTypeInConversion, Error,
                          "Invalid use of incomplete type `{0}`.", std::string);
        return context.emitter().Build(
            parse_node,
            target.is_initializer() ? IncompleteTypeInInitialization
            : target.kind == ConversionTarget::Value
                ? IncompleteTypeInValueConversion
                : IncompleteTypeInConversion,
            context.sem_ir().StringifyType(target.type_id, true));
      })) {
    return SemIR::InstId::BuiltinError;
  }

  // Check whether any builtin conversion applies.
  expr_id = PerformBuiltinConversion(context, parse_node, expr_id, target);
  if (expr_id == SemIR::InstId::BuiltinError) {
    return expr_id;
  }

  // If the types don't match at this point, we can't perform the conversion.
  // TODO: Look for an `ImplicitAs` impl, or an `As` impl in the case where
  // `target.kind == ConversionTarget::ExplicitAs`.
<<<<<<< HEAD
  SemIR::Node expr = sem_ir.nodes().Get(expr_id);
=======
  SemIR::Inst expr = sem_ir.insts().Get(expr_id);
>>>>>>> a0bacbb2
  if (expr.type_id() != target.type_id) {
    CARBON_DIAGNOSTIC(ImplicitAsConversionFailure, Error,
                      "Cannot implicitly convert from `{0}` to `{1}`.",
                      std::string, std::string);
    CARBON_DIAGNOSTIC(ExplicitAsConversionFailure, Error,
                      "Cannot convert from `{0}` to `{1}` with `as`.",
                      std::string, std::string);
    context.emitter()
        .Build(parse_node,
               target.kind == ConversionTarget::ExplicitAs
                   ? ExplicitAsConversionFailure
                   : ImplicitAsConversionFailure,
               sem_ir.StringifyType(expr.type_id()),
               sem_ir.StringifyType(target.type_id))
        .Emit();
    return SemIR::InstId::BuiltinError;
  }

  // For `as`, don't perform any value category conversions. In particular, an
  // identity conversion shouldn't change the expression category.
  if (target.kind == ConversionTarget::ExplicitAs) {
    return expr_id;
  }

  // For `as`, don't perform any value category conversions. In particular, an
  // identity conversion shouldn't change the expression category.
  if (target.kind == ConversionTarget::ExplicitAs) {
    return expr_id;
  }

  // Now perform any necessary value category conversions.
  switch (SemIR::GetExpressionCategory(sem_ir, expr_id)) {
    case SemIR::ExpressionCategory::NotExpression:
    case SemIR::ExpressionCategory::Mixed:
      CARBON_FATAL() << "Unexpected expression " << expr
                     << " after builtin conversions";

    case SemIR::ExpressionCategory::Error:
      return SemIR::InstId::BuiltinError;

    case SemIR::ExpressionCategory::Initializing:
      if (target.is_initializer()) {
        if (orig_expr_id == expr_id) {
          // Don't fill in the return slot if we created the expression through
          // a conversion. In that case, we will have created it with the
          // target already set.
          // TODO: Find a better way to track whether we need to do this.
          MarkInitializerFor(sem_ir, expr_id, target.init_id,
                             *target.init_block);
        }
        break;
      }

      // Commit to using a temporary for this initializing expression.
      // TODO: Don't create a temporary if the initializing representation
      // is already a value representation.
      expr_id = FinalizeTemporary(context, expr_id,
                                  target.kind == ConversionTarget::Discarded);
      // We now have an ephemeral reference.
      [[fallthrough]];

    case SemIR::ExpressionCategory::DurableReference:
    case SemIR::ExpressionCategory::EphemeralReference:
      // If a reference expression is an acceptable result, we're done.
      if (target.kind == ConversionTarget::ValueOrReference ||
          target.kind == ConversionTarget::Discarded) {
        break;
      }

      // If we have a reference and don't want one, form a value binding.
      // TODO: Support types with custom value representations.
<<<<<<< HEAD
      expr_id = context.AddNode(
=======
      expr_id = context.AddInst(
>>>>>>> a0bacbb2
          SemIR::BindValue{expr.parse_node(), expr.type_id(), expr_id});
      // We now have a value expression.
      [[fallthrough]];

    case SemIR::ExpressionCategory::Value:
      // When initializing from a value, perform a copy.
      if (target.is_initializer()) {
        expr_id = PerformCopy(context, expr_id);
      }
      break;
  }

  // Perform a final destination store, if necessary.
  if (target.kind == ConversionTarget::FullInitializer) {
    if (auto init_rep =
            SemIR::GetInitializingRepresentation(sem_ir, target.type_id);
        init_rep.kind == SemIR::InitializingRepresentation::ByCopy) {
      target.init_block->InsertHere();
      expr_id = context.AddInst(SemIR::InitializeFrom{
          parse_node, target.type_id, expr_id, target.init_id});
    }
  }

  return expr_id;
}

auto Initialize(Context& context, Parse::Node parse_node,
                SemIR::InstId target_id, SemIR::InstId value_id)
    -> SemIR::InstId {
  PendingBlock target_block(context);
  return Convert(context, parse_node, value_id,
                 {.kind = ConversionTarget::Initializer,
                  .type_id = context.sem_ir().insts().Get(target_id).type_id(),
                  .init_id = target_id,
                  .init_block = &target_block});
}

auto ConvertToValueExpression(Context& context, SemIR::InstId expr_id)
    -> SemIR::InstId {
  auto expr = context.sem_ir().insts().Get(expr_id);
  return Convert(context, expr.parse_node(), expr_id,
                 {.kind = ConversionTarget::Value, .type_id = expr.type_id()});
}

auto ConvertToValueOrReferenceExpression(Context& context,
                                         SemIR::InstId expr_id)
    -> SemIR::InstId {
  auto expr = context.sem_ir().insts().Get(expr_id);
  return Convert(
      context, expr.parse_node(), expr_id,
      {.kind = ConversionTarget::ValueOrReference, .type_id = expr.type_id()});
}

auto ConvertToValueOfType(Context& context, Parse::Node parse_node,
                          SemIR::InstId value_id, SemIR::TypeId type_id)
    -> SemIR::InstId {
  return Convert(context, parse_node, value_id,
                 {.kind = ConversionTarget::Value, .type_id = type_id});
}

auto ConvertToBoolValue(Context& context, Parse::Node parse_node,
                        SemIR::InstId value_id) -> SemIR::InstId {
  return ConvertToValueOfType(
      context, parse_node, value_id,
      context.GetBuiltinType(SemIR::BuiltinKind::BoolType));
}

auto ConvertForExplicitAs(Context& context, Parse::Node as_node,
<<<<<<< HEAD
                          SemIR::NodeId value_id, SemIR::TypeId type_id)
    -> SemIR::NodeId {
=======
                          SemIR::InstId value_id, SemIR::TypeId type_id)
    -> SemIR::InstId {
>>>>>>> a0bacbb2
  return Convert(context, as_node, value_id,
                 {.kind = ConversionTarget::ExplicitAs, .type_id = type_id});
}

CARBON_DIAGNOSTIC(InCallToFunction, Note, "Calling function declared here.");

// Convert the object argument in a method call to match the `self` parameter.
static auto ConvertSelf(Context& context, Parse::Node call_parse_node,
                        Parse::Node callee_parse_node,
<<<<<<< HEAD
                        SemIR::SelfParameter self_param, SemIR::NodeId self_id)
    -> SemIR::NodeId {
=======
                        SemIR::SelfParameter self_param, SemIR::InstId self_id)
    -> SemIR::InstId {
>>>>>>> a0bacbb2
  if (!self_id.is_valid()) {
    CARBON_DIAGNOSTIC(MissingObjectInMethodCall, Error,
                      "Missing object argument in method call.");
    context.emitter()
        .Build(call_parse_node, MissingObjectInMethodCall)
        .Note(callee_parse_node, InCallToFunction)
        .Emit();
<<<<<<< HEAD
    return SemIR::NodeId::BuiltinError;
=======
    return SemIR::InstId::BuiltinError;
>>>>>>> a0bacbb2
  }

  DiagnosticAnnotationScope annotate_diagnostics(
      &context.emitter(), [&](auto& builder) {
        CARBON_DIAGNOSTIC(
            InCallToFunctionSelf, Note,
            "Initializing `{0}` parameter of method declared here.",
            llvm::StringLiteral);
        builder.Note(self_param.parse_node, InCallToFunctionSelf,
                     self_param.is_addr_self.index
                         ? llvm::StringLiteral("addr self")
                         : llvm::StringLiteral("self"));
      });

  // For `addr self`, take the address of the object argument.
  auto self_or_addr_id = self_id;
  if (self_param.is_addr_self.index) {
    self_or_addr_id =
        ConvertToValueOrReferenceExpression(context, self_or_addr_id);
<<<<<<< HEAD
    auto self = context.nodes().Get(self_or_addr_id);
=======
    auto self = context.insts().Get(self_or_addr_id);
>>>>>>> a0bacbb2
    switch (SemIR::GetExpressionCategory(context.sem_ir(), self_id)) {
      case SemIR::ExpressionCategory::Error:
      case SemIR::ExpressionCategory::DurableReference:
      case SemIR::ExpressionCategory::EphemeralReference:
        break;
      default:
        CARBON_DIAGNOSTIC(AddrSelfIsNonReference, Error,
                          "`addr self` method cannot be invoked on a value.");
        context.emitter().Emit(call_parse_node, AddrSelfIsNonReference);
<<<<<<< HEAD
        return SemIR::NodeId::BuiltinError;
    }
    self_or_addr_id = context.AddNode(SemIR::AddressOf{
=======
        return SemIR::InstId::BuiltinError;
    }
    self_or_addr_id = context.AddInst(SemIR::AddressOf{
>>>>>>> a0bacbb2
        self.parse_node(),
        context.GetPointerType(self.parse_node(), self.type_id()),
        self_or_addr_id});
  }

  return ConvertToValueOfType(context, call_parse_node, self_or_addr_id,
                              self_param.type_id);
}

auto ConvertCallArgs(Context& context, Parse::Node call_parse_node,
                     SemIR::InstId self_id,
                     llvm::ArrayRef<SemIR::InstId> arg_refs,
                     SemIR::InstId return_storage_id,
                     Parse::Node callee_parse_node,
                     SemIR::InstBlockId implicit_param_refs_id,
                     SemIR::InstBlockId param_refs_id) -> SemIR::InstBlockId {
  auto implicit_param_refs =
<<<<<<< HEAD
      context.sem_ir().node_blocks().Get(implicit_param_refs_id);
  auto param_refs = context.sem_ir().node_blocks().Get(param_refs_id);
=======
      context.sem_ir().inst_blocks().Get(implicit_param_refs_id);
  auto param_refs = context.sem_ir().inst_blocks().Get(param_refs_id);
>>>>>>> a0bacbb2

  // If sizes mismatch, fail early.
  if (arg_refs.size() != param_refs.size()) {
    CARBON_DIAGNOSTIC(CallArgCountMismatch, Error,
                      "{0} argument(s) passed to function expecting "
                      "{1} argument(s).",
                      int, int);
    context.emitter()
        .Build(call_parse_node, CallArgCountMismatch, arg_refs.size(),
               param_refs.size())
        .Note(callee_parse_node, InCallToFunction)
        .Emit();
    return SemIR::InstBlockId::Invalid;
  }

  // Start building a block to hold the converted arguments.
  llvm::SmallVector<SemIR::InstId> args;
  args.reserve(implicit_param_refs.size() + param_refs.size() +
               return_storage_id.is_valid());

  // Check implicit parameters.
  for (auto implicit_param_id : implicit_param_refs) {
    auto param = context.insts().Get(implicit_param_id);
    if (auto self_param = param.TryAs<SemIR::SelfParameter>()) {
      auto converted_self_id = ConvertSelf(
          context, call_parse_node, callee_parse_node, *self_param, self_id);
<<<<<<< HEAD
      if (converted_self_id == SemIR::NodeId::BuiltinError) {
        return SemIR::NodeBlockId::Invalid;
=======
      if (converted_self_id == SemIR::InstId::BuiltinError) {
        return SemIR::InstBlockId::Invalid;
>>>>>>> a0bacbb2
      }
      args.push_back(converted_self_id);
    } else {
      // TODO: Form argument values for implicit parameters.
      context.TODO(call_parse_node, "Call with implicit parameters");
      return SemIR::InstBlockId::Invalid;
    }
  }

  int diag_param_index;
  DiagnosticAnnotationScope annotate_diagnostics(
      &context.emitter(), [&](auto& builder) {
        CARBON_DIAGNOSTIC(
            InCallToFunctionParam, Note,
            "Initializing parameter {0} of function declared here.", int);
        builder.Note(callee_parse_node, InCallToFunctionParam,
                     diag_param_index + 1);
      });

  // Check type conversions per-element.
  for (auto [i, arg_id, param_id] : llvm::enumerate(arg_refs, param_refs)) {
    diag_param_index = i;

    auto param_type_id = context.sem_ir().insts().Get(param_id).type_id();
    // TODO: Convert to the proper expression category. For now, we assume
    // parameters are all `let` bindings.
    auto converted_arg_id =
        ConvertToValueOfType(context, call_parse_node, arg_id, param_type_id);
    if (converted_arg_id == SemIR::InstId::BuiltinError) {
      return SemIR::InstBlockId::Invalid;
    }

    args.push_back(converted_arg_id);
  }

  // Track the return storage, if present.
  if (return_storage_id.is_valid()) {
    args.push_back(return_storage_id);
  }

  return context.inst_blocks().Add(args);
}

auto ExpressionAsType(Context& context, Parse::Node parse_node,
                      SemIR::InstId value_id) -> SemIR::TypeId {
  return context.CanonicalizeType(ConvertToValueOfType(
      context, parse_node, value_id, SemIR::TypeId::TypeType));
}

}  // namespace Carbon::Check<|MERGE_RESOLUTION|>--- conflicted
+++ resolved
@@ -640,11 +640,7 @@
         // The initializer produces an object representation by copy, and the
         // value representation is a copy of the object representation, so we
         // already have a value of the right form.
-<<<<<<< HEAD
-        return context.AddNode(
-=======
         return context.AddInst(
->>>>>>> a0bacbb2
             SemIR::ValueOfInitializer{parse_node, value_type_id, value_id});
       }
     }
@@ -730,21 +726,12 @@
 
 // Given a value expression, form a corresponding initializer that copies from
 // that value, if it is possible to do so.
-<<<<<<< HEAD
-static auto PerformCopy(Context& context, SemIR::NodeId expr_id)
-    -> SemIR::NodeId {
-  auto expr = context.nodes().Get(expr_id);
-  auto type_id = expr.type_id();
-  if (type_id == SemIR::TypeId::Error) {
-    return SemIR::NodeId::BuiltinError;
-=======
 static auto PerformCopy(Context& context, SemIR::InstId expr_id)
     -> SemIR::InstId {
   auto expr = context.insts().Get(expr_id);
   auto type_id = expr.type_id();
   if (type_id == SemIR::TypeId::Error) {
     return SemIR::InstId::BuiltinError;
->>>>>>> a0bacbb2
   }
 
   // TODO: Directly track on the value representation whether it's a copy of
@@ -764,19 +751,11 @@
                     "Cannot copy value of type `{0}`.", std::string);
   context.emitter().Emit(expr.parse_node(), CopyOfUncopyableType,
                          context.sem_ir().StringifyType(type_id));
-<<<<<<< HEAD
-  return SemIR::NodeId::BuiltinError;
-}
-
-auto Convert(Context& context, Parse::Node parse_node, SemIR::NodeId expr_id,
-             ConversionTarget target) -> SemIR::NodeId {
-=======
   return SemIR::InstId::BuiltinError;
 }
 
 auto Convert(Context& context, Parse::Node parse_node, SemIR::InstId expr_id,
              ConversionTarget target) -> SemIR::InstId {
->>>>>>> a0bacbb2
   auto& sem_ir = context.sem_ir();
   auto orig_expr_id = expr_id;
 
@@ -829,11 +808,7 @@
   // If the types don't match at this point, we can't perform the conversion.
   // TODO: Look for an `ImplicitAs` impl, or an `As` impl in the case where
   // `target.kind == ConversionTarget::ExplicitAs`.
-<<<<<<< HEAD
-  SemIR::Node expr = sem_ir.nodes().Get(expr_id);
-=======
   SemIR::Inst expr = sem_ir.insts().Get(expr_id);
->>>>>>> a0bacbb2
   if (expr.type_id() != target.type_id) {
     CARBON_DIAGNOSTIC(ImplicitAsConversionFailure, Error,
                       "Cannot implicitly convert from `{0}` to `{1}`.",
@@ -905,11 +880,7 @@
 
       // If we have a reference and don't want one, form a value binding.
       // TODO: Support types with custom value representations.
-<<<<<<< HEAD
-      expr_id = context.AddNode(
-=======
       expr_id = context.AddInst(
->>>>>>> a0bacbb2
           SemIR::BindValue{expr.parse_node(), expr.type_id(), expr_id});
       // We now have a value expression.
       [[fallthrough]];
@@ -978,13 +949,8 @@
 }
 
 auto ConvertForExplicitAs(Context& context, Parse::Node as_node,
-<<<<<<< HEAD
-                          SemIR::NodeId value_id, SemIR::TypeId type_id)
-    -> SemIR::NodeId {
-=======
                           SemIR::InstId value_id, SemIR::TypeId type_id)
     -> SemIR::InstId {
->>>>>>> a0bacbb2
   return Convert(context, as_node, value_id,
                  {.kind = ConversionTarget::ExplicitAs, .type_id = type_id});
 }
@@ -994,13 +960,8 @@
 // Convert the object argument in a method call to match the `self` parameter.
 static auto ConvertSelf(Context& context, Parse::Node call_parse_node,
                         Parse::Node callee_parse_node,
-<<<<<<< HEAD
-                        SemIR::SelfParameter self_param, SemIR::NodeId self_id)
-    -> SemIR::NodeId {
-=======
                         SemIR::SelfParameter self_param, SemIR::InstId self_id)
     -> SemIR::InstId {
->>>>>>> a0bacbb2
   if (!self_id.is_valid()) {
     CARBON_DIAGNOSTIC(MissingObjectInMethodCall, Error,
                       "Missing object argument in method call.");
@@ -1008,11 +969,7 @@
         .Build(call_parse_node, MissingObjectInMethodCall)
         .Note(callee_parse_node, InCallToFunction)
         .Emit();
-<<<<<<< HEAD
-    return SemIR::NodeId::BuiltinError;
-=======
     return SemIR::InstId::BuiltinError;
->>>>>>> a0bacbb2
   }
 
   DiagnosticAnnotationScope annotate_diagnostics(
@@ -1032,11 +989,7 @@
   if (self_param.is_addr_self.index) {
     self_or_addr_id =
         ConvertToValueOrReferenceExpression(context, self_or_addr_id);
-<<<<<<< HEAD
-    auto self = context.nodes().Get(self_or_addr_id);
-=======
     auto self = context.insts().Get(self_or_addr_id);
->>>>>>> a0bacbb2
     switch (SemIR::GetExpressionCategory(context.sem_ir(), self_id)) {
       case SemIR::ExpressionCategory::Error:
       case SemIR::ExpressionCategory::DurableReference:
@@ -1046,15 +999,9 @@
         CARBON_DIAGNOSTIC(AddrSelfIsNonReference, Error,
                           "`addr self` method cannot be invoked on a value.");
         context.emitter().Emit(call_parse_node, AddrSelfIsNonReference);
-<<<<<<< HEAD
-        return SemIR::NodeId::BuiltinError;
-    }
-    self_or_addr_id = context.AddNode(SemIR::AddressOf{
-=======
         return SemIR::InstId::BuiltinError;
     }
     self_or_addr_id = context.AddInst(SemIR::AddressOf{
->>>>>>> a0bacbb2
         self.parse_node(),
         context.GetPointerType(self.parse_node(), self.type_id()),
         self_or_addr_id});
@@ -1072,13 +1019,8 @@
                      SemIR::InstBlockId implicit_param_refs_id,
                      SemIR::InstBlockId param_refs_id) -> SemIR::InstBlockId {
   auto implicit_param_refs =
-<<<<<<< HEAD
-      context.sem_ir().node_blocks().Get(implicit_param_refs_id);
-  auto param_refs = context.sem_ir().node_blocks().Get(param_refs_id);
-=======
       context.sem_ir().inst_blocks().Get(implicit_param_refs_id);
   auto param_refs = context.sem_ir().inst_blocks().Get(param_refs_id);
->>>>>>> a0bacbb2
 
   // If sizes mismatch, fail early.
   if (arg_refs.size() != param_refs.size()) {
@@ -1105,13 +1047,8 @@
     if (auto self_param = param.TryAs<SemIR::SelfParameter>()) {
       auto converted_self_id = ConvertSelf(
           context, call_parse_node, callee_parse_node, *self_param, self_id);
-<<<<<<< HEAD
-      if (converted_self_id == SemIR::NodeId::BuiltinError) {
-        return SemIR::NodeBlockId::Invalid;
-=======
       if (converted_self_id == SemIR::InstId::BuiltinError) {
         return SemIR::InstBlockId::Invalid;
->>>>>>> a0bacbb2
       }
       args.push_back(converted_self_id);
     } else {
